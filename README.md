# ponomarenko_multi_image
Extension of Ponomarenko Noise Estimation method for a sequence of images.

<<<<<<< HEAD
## Usage
=======
## Usage:
>>>>>>> 618404f5931ce61ee51e048f66a8fd33c8909fcc

Compile:

```
mkdir build && cd build
cmake ..
make -j
```

Run the noise estimation program for a directory containing `.png` image files:
```
./ponomarenko_multi <image-dir>
```

## Test
Run the extended version on multiple images
```
./ponomarenko_multi ../test_images/seq0/
```

Run the original version on a single image:
```
./ponomarenko_single ../test_images/seq0/image-001.png
```

Since the `test_images/seq0` contains only one image, the outputs from two programs should be the same.
<|MERGE_RESOLUTION|>--- conflicted
+++ resolved
@@ -1,11 +1,7 @@
 # ponomarenko_multi_image
 Extension of Ponomarenko Noise Estimation method for a sequence of images.
 
-<<<<<<< HEAD
 ## Usage
-=======
-## Usage:
->>>>>>> 618404f5931ce61ee51e048f66a8fd33c8909fcc
 
 Compile:
 
@@ -21,7 +17,7 @@
 ```
 
 ## Test
-Run the extended version on multiple images
+Run the extended version on multiple images:
 ```
 ./ponomarenko_multi ../test_images/seq0/
 ```
